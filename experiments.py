import hydra
import torch
from functools import partial

import cramming
from cramming import utils


hydra.initialize(config_path="cramming/config")


class CollectOutputs:
    def __init__(self, model):
        self.model = model
        self.model = self.model.eval()
        self._module_names = [x[0] for x in model.named_modules()]
        self._results = {}
        self._handles = {}

    def clear_all_hooks(self):
        for v in self._handles.values():
            v.remove()
        self._handles = {}

    def remove_hooks(self, module_names=None):
        if not module_names:
            module_names = self._module_names
        for k in module_names:
            v = self._handles.pop(k)
            v.remove()

    def debug_hook(self, module_name, *x):
        import ipdb; ipdb.set_trace()

    def add_debug_hook(self, module_names):
        if self._handles:
            for v in self._handles.values():
                v.remove()
            self._handles = {}
        self._handles = {module_name: self.model.get_submodule(module_name).
                         register_forward_hook(partial(self.debug_hook, module_name))
                         for module_name in module_names}

    def collect_hook(self, module_name, *x):
        if module_name not in self._results:
            self._results[module_name] = []
        self._results[module_name].append((x[0], x[1].detach().cpu(), x[2].detach().cpu()))

    def add_collect_hook(self, module_names):
        if self._handles:
            for v in self._handles.values():
                v.remove()
            self._handles = {}
        self._handles = {module_name: self.model.get_submodule(module_name).
                         register_forward_hook(partial(self.collect_hook, module_name))
                         for module_name in module_names}

    def get_result_for(self, module_name, indx=-1):
        mod, inputs, outputs = self._results[module_name][indx]
        return {"module": mod, "input": inputs, "output": outputs}



def load_fixing_names(model, state_dict):
    model_keys = [*model.state_dict().keys()]
    keys = [*state_dict.keys()]
    for k in keys:
        if k in model_keys:
            continue
        if k.replace("module.", "") in model_keys:
            state_dict[k.replace("module.", "")] = state_dict.pop(k)
    return model.load_state_dict(state_dict, strict=False)


def get_model(arch, checkpoint_path, tokenizer_path):
    cfg = hydra.compose(config_name="cfg_eval", overrides=[f"arch={arch}"])
    cfg.eval.checkpoint = checkpoint_path
    tokenizer, cfg_arch, model_file = utils.find_pretrained_checkpoint(cfg, tokenizer_path=tokenizer_path)
    model = cramming.construct_model(cfg_arch, tokenizer.vocab_size)
    state = torch.load(model_file, map_location="cpu")
    if isinstance(state, list):
        load_fixing_names(model, state[1])
    elif isinstance(state, dict):
        load_fixing_names(model, state["model_state"])
    return model, tokenizer


def demo(arch, checkpoint_path, tokenizer_path):
    model, tokenizer = get_model(arch, checkpoint_path, tokenizer_path)
    collect = CollectOutputs(model)
<<<<<<< HEAD
    collect.add_collect_hook(['encoder.layers.0.attn'])
=======
    collect.add_collect_hook(model, ['encoder.layers.0.attn'])
>>>>>>> 5f1d4a25
    text = "There is a light that"
    encoded_input = tokenizer(text, return_tensors='pt')
    with torch.no_grad():
        output = model(**encoded_input)
    print(collect.get_result_for('encoder.layers.0.attn'))<|MERGE_RESOLUTION|>--- conflicted
+++ resolved
@@ -44,7 +44,7 @@
     def collect_hook(self, module_name, *x):
         if module_name not in self._results:
             self._results[module_name] = []
-        self._results[module_name].append((x[0], x[1].detach().cpu(), x[2].detach().cpu()))
+        self._results[module_name].append((x[0], x[1], x[2]))
 
     def add_collect_hook(self, module_names):
         if self._handles:
@@ -88,11 +88,7 @@
 def demo(arch, checkpoint_path, tokenizer_path):
     model, tokenizer = get_model(arch, checkpoint_path, tokenizer_path)
     collect = CollectOutputs(model)
-<<<<<<< HEAD
     collect.add_collect_hook(['encoder.layers.0.attn'])
-=======
-    collect.add_collect_hook(model, ['encoder.layers.0.attn'])
->>>>>>> 5f1d4a25
     text = "There is a light that"
     encoded_input = tokenizer(text, return_tensors='pt')
     with torch.no_grad():
